![Brainhack DC Badge](https://img.shields.io/badge/brainhackdc-Capitol%20Cognition-blue?logo=data:image/png;base64,iVBORw0KGgoAAAANSUhEUgAAABQAAAAUCAYAAACNiR0NAAAACXBIWXMAAA7DAAAOwwHHb6hkAAAAGXRFWHRTb2Z0d2FyZQB3d3cuaW5rc2NhcGUub3Jnm+48GgAAAdtJREFUOI2tlM9rE1EQx78zb982dd2WDUkbFFGKrXj0IIhePPT/8d/zlpvgwauIoGjRgonubhKSje6++XqQQij5ZcnAHN4wn+8Mw8wTktil6U7VthWcTqe98Xj8cJvcaJskkh3nwlbFtxKs63oMAEmyOXdj1TzPD+I4Po1jfZTn+cFGRZIrvd/vR0VRPLh6V1V1n2S0jpF1azOZTM5IGslDkgFA6ZyL0zT9uIpZO0NV3QMwTJLkGwCX53kG4HAds04wFhEvIr6qqu58PhcRgYh4ADGAP0ubWKVWFEVvMBi8b5omCeH3U+99EkXRXQCfiqLo/XeHzrmX7Xb7p3OUptGpKh4DOFXVrnPOA7hYxklZlieqenwt/oLkXJUDkrcB1yX51TnZM4MnmQL4JSKfAYQryMx+RCRDmqZvF9Umk0lHRBgCL83YtFpRHkI4CcEuncNzsn5t5s/TNH2zyJVleU/5b29s0c3sFoBCRLyqHtd1fYdkW0SU1HdknIlIcp0jyaUzFJFRCGEmIh1VrYDmSES9962mrutzMwuq+mEpOxwOU+dcthjc31dXVRZEJPPeH4UQvqjqEzNrAQhm9l1ELsysWeSyLMvXnt4196PR6NVsNnp249O7ie38x/4LeGtOsdcfsLwAAAAASUVORK5CYII=)

# DSST Defacing Pipeline

The DSST Defacing Pipeline has been developed to make the process of defacing anatomical scans of large datasets,
visually inspecting for accuracy and fixing scans that fail visual inspection more efficient and straightforward. The
pipeline _requires_ the input dataset to be in BIDS format. A conceptual description of the pipeline can
found [here](#conceptual-design).

This pipeline is designed and tested to work on the NIH HPC systems. While it's possible to get the pipeline running on
other platforms, please note that it can be error-prone and is not recommended.

## Usage Instructions

### Clone this repository

```bash
git clone git@github.com:nih-fmrif/dsst-defacing-pipeline.git
```

### Install required packages

Apart from AFNI and FSL packages, available as HPC modules, users will need the following packages in their working
environment

- VisualQC
- FSLeyes
- Python 3.x

There are many ways to create a virtual environment with the required packages, however, we currently only provide
instructions to create a conda environment. If you don't already have conda installed, please find
instructions [here](https://docs.conda.io/en/latest/miniconda.html). Run the following command to create a conda
environment called `dsstdeface` using the `environment.yml` file from this repo.

```bash
conda env create -f environment.yml
```

Once conda finishes creating the virtual environment, activate `dsstdeface`.

 ```bash
 conda activate dsstdeface
 ```

### Run `dsst_defacing_wf.py`

To deface anatomical scans in the dataset, run `dsst_defacing_wf.py` script.

```
% python src/dsst_defacing_wf.py -h                                                                                            
usage: dsst_defacing_wf.py [-h] [-n N_CPUS]
                           [-p PARTICIPANT_LABEL [PARTICIPANT_LABEL ...]]
                           [-s SESSION_ID [SESSION_ID ...]] [--no-clean]
                           bids_dir output_dir

Deface anatomical scans for a given BIDS dataset or a subject directory in
BIDS format.

positional arguments:
  bids_dir              The directory with the input dataset formatted
                        according to the BIDS standard.
  output_dir            The directory where the output files should be stored.

optional arguments:
  -h, --help            show this help message and exit
  -n N_CPUS, --n-cpus N_CPUS
                        Number of parallel processes to run when there is more
                        than one folder. Defaults to 1, meaning "serial
                        processing".
  -p PARTICIPANT_LABEL [PARTICIPANT_LABEL ...], --participant-label PARTICIPANT_LABEL [PARTICIPANT_LABEL ...]
                        The label(s) of the participant(s) that should be
                        defaced. The label corresponds to
                        sub-<participant_label> from the BIDS spec (so it does
                        not include "sub-"). If this parameter is not provided
                        all subjects should be analyzed. Multiple participants
                        can be specified with a space separated list.
  -s SESSION_ID [SESSION_ID ...], --session-id SESSION_ID [SESSION_ID ...]
                        The ID(s) of the session(s) that should be defaced.
                        The label corresponds to ses-<session_id> from the
                        BIDS spec (so it does not include "ses-"). If this
                        parameter is not provided all subjects should be
                        analyzed. Multiple sessions can be specified with a
                        space separated list.
  --no-clean            If this argument is provided, then AFNI intermediate
                        files are preserved.
```

The script can be run serially on a BIDS dataset or in parallel at subject/session level. The three methods of running
the script have been described below with example commands:

For readability of example commands, the following bash variables have defined as follows:

```bash
INPUT_DIR="<path/to/BIDS/input/dataset>"
OUTPUT_DIR="<path/to/desired/defacing/output/directory>"
```

**NOTE:** In the example commands below, `<path/to/BIDS/input/dataset>` and `<path/to/desired/output/directory>` are
placeholders for paths to input and output directories, respectively.

#### Option 1: Serially

If you have a small dataset with less than 10 subjects, then it might be easiest to run the defacing algorithm serially.

```bash
<<<<<<< HEAD
python dsst_defacing_wf.py <path/to/BIDS/input/dataset> <path/to/desired/output/directory>
=======
python dsst_defacing_wf.py -i ${INPUT_DIR} -o ${OUTPUT_DIR}
>>>>>>> e8d451cb
```

#### Option 2: In parallel at subject level

<<<<<<< HEAD
If you have dataset with over 10 subjects, then it might be more practical to run the pipeline in parallel for every subject in the dataset using the `-p/--participant-id` option as follows:
=======
If you have dataset with over 10 subjects, then it might be more practical to run the pipeline in parallel for every
subject in the dataset using the `-p/--participant-id` option as follows:
>>>>>>> e8d451cb

```bash
python dsst_defacing_wf.py -i ${INPUT_DIR} -o ${OUTPUT_DIR} -p sub-<index>
```

a. Assuming these scripts are run on the NIH HPC system, the first step would be to create a `swarm` file:

  ```bash
  
  for i in `ls -d ${INPUT_DIR}/*`; do \
    SUBJ=$(echo $i | sed "s|${INPUT_DIR}/||g" ); \
    echo "python src/dsst_defacing_wf.py -i ${INPUT_DIR} -o ${OUTPUT_DIR} -s ${SUBJ}"; \
    done > defacing_parallel_subject_level.swarm
  ```
<<<<<<< HEAD

  Purpose: Loop through the dataset and find all subject directories to construct `dsst_defacing_wf.py` command with `-p/--participant-id` option. 

  b. Run the swarm file with following command to start a swarm job
=======

Purpose: Loop through the dataset and find all subject directories to construct `dsst_defacing_wf.py` command
with `-p/--participant-id` option.

b. Run the swarm file with following command to start a swarm job
>>>>>>> e8d451cb

  ```bash
  swarm -f defacing_parallel_subject_level.swarm --merge-output --logdir ${OUTPUT_DIR}/swarm_log
  ```

#### Option 3: In parallel at session level

<<<<<<< HEAD
If the input dataset has multiple sessions per subject, then run the pipeline on every session in the dataset parallelly. Similar to Option 2, the following commands loop through the dataset to find subject and session IDs to create a `swarm` file to be run on NIH HPC systems.
=======
If the input dataset has multiple sessions per subject, then run the pipeline on every session in the dataset
parallelly. Similar to Option 2, the following commands loop through the dataset to find subject and session IDs to
create a `swarm` file to be run on NIH HPC systems.
>>>>>>> e8d451cb

```bash
for i in `ls -d ${INPUT_DIR}/*`; do
  SUBJ=$(echo $i | sed "s|${INPUT_DIR}/||g" );
  for j in `ls -d ${INPUT_DIR}/${SUBJ}/*`; do
    SESS=$(echo $j | sed "s|${INPUT_DIR}/${SUBJ}/||g" )
    echo "python src/dsst_defacing_wf.py -i ${INPUT_DIR} -o ${OUTPUT_DIR} -p ${SUBJ} -s ${SESS}";
    done;
  done > defacing_parallel_session_level.swarm
```

<<<<<<< HEAD
To run the swarm file, once created, use the following command:

=======
>>>>>>> e8d451cb
```bash
swarm -f defacing_parallel_session_level.swarm --merge-output --logdir ${OUTPUT_DIR}/swarm_log
```

### Run `generate_renders.py`

Generate 3D renders for every defaced image in the output directory.

  ```bash
  python src/generate_renders.py -o ${OUTPUT_DIR}
  ```

### Visual Inspection

To visually inspect quality of defacing with [VisualQC](https://raamana.github.io/visualqc/readme.html), we'll need to:

1. Open TurboVNC through an spersist session. More info [here](https://hpc.nih.gov/docs/nimh.html).
2. Run the `vqcdeface` command from a command-line terminal within a TurboVNC instance

  ```bash
  sh ${OUTPUT_DIR}/QC_prep/defacing_qc_cmd
  ```

## Conceptual design

1. Generate a ["primary" scans](#terminology) to [other scans'](#terminology) mapping file.
2. Deface primary scans
   with [@afni_refacer_run](https://afni.nimh.nih.gov/pub/dist/doc/htmldoc/tutorials/refacer/refacer_run.html) program
   developed by the AFNI Team.
3. To deface remaining scans in the session, register them to the primary scan (using FSL `flirt` command) and then use
   the primary scan's defacemask to generate a defaced image (using `fslmaths` command).
4. Visually inspect defaced scans with [VisualQC](https://raamana.github.io/visualqc) deface tool or any other preferred
   tool.
5. Correct/fix defaced scans that failed visual inspection. See [here]() for more info on types of failures.

![Defacing Pipeline flowchart](images/defacing_pipeline.png)

## Terminology

While describing the process, we frequently use the following terms:

- **Primary Scan:** The best quality T1w scan within a session. For programmatic selection, we assume that the most
  recently acquired T1w scan is of the best quality.
- **Other/Secondary Scans:** All scans *except* the primary scan are grouped together and referred to as "other" or "
  secondary" scans for a given session.
- **Mapping File:** A JSON file that assigns maps a primary scan (or `primary_t1`) to all other scans within a session.
  Please find an example file [here]().
- **[VisualQC](https://raamana.github.io/visualqc):** A suite of QC tools developed by Pradeep Raamana (Assistant
  Professor at University of Pittsburgh).

<<<<<<< HEAD
## Conceptual design

1. Generate a ["primary" scans](#terminology) to [other scans'](#terminology) mapping file. 
2. Deface primary scans
   with [@afni_refacer_run](https://afni.nimh.nih.gov/pub/dist/doc/htmldoc/tutorials/refacer/refacer_run.html) program
   developed by the AFNI Team. 
3. To deface remaining scans in the session, register them to the primary scan (using FSL `flirt` command) and then use the primary scan's defacemask to generate a defaced image (using `fslmaths` command).
4. Visually inspect defaced scans with [VisualQC](https://raamana.github.io/visualqc) deface tool or any other preferred tool.
5. Correct/fix defaced scans that failed visual inspection. See [here]() for more info on types of failures.

![Defacing Pipeline flowchart](images/pipeline_screen_quality.png)

=======
>>>>>>> e8d451cb
## References

1. Theyers AE, Zamyadi M, O'Reilly M, Bartha R, Symons S, MacQueen GM, Hassel S, Lerch JP, Anagnostou E, Lam RW, Frey
   BN, Milev R, Müller DJ, Kennedy SH, Scott CJM, Strother SC, and Arnott SR (2021)
   [Multisite Comparison of MRI Defacing Software Across Multiple Cohorts](10.3389/fpsyt.2021.617997). Front. Psychiatry
   12:617997. doi:10.3389/fpsyt.2021.617997
2. `@afni_refacer_run` is the defacing tool used under the
   hood. [AFNI Refacer program](https://afni.nimh.nih.gov/pub/dist/doc/htmldoc/tutorials/refacer/refacer_run.html).
3. FSL's [FLIRT](https://fsl.fmrib.ox.ac.uk/fsl/fslwiki/FLIRT)
   and [`fslmaths`](https://fsl.fmrib.ox.ac.uk/fsl/fslwiki/Fslutils?highlight=%28fslmaths%29) programs have been used
   for registration and masking steps in the workflow.
4. [VisualQC](https://raamana.github.io/visualqc/) utility.

## Acknowledgements

We'd like to thank [Pradeep Raamana](https://www.aimi.pitt.edu/people/ant), Assistant Professor at the Department of
Radiology at University of Pittsburgh, and [Paul Taylor](https://afni.nimh.nih.gov/Staff), Acting Director of Scientific
and Statistical Computing Core (SSCC) at NIMH for their timely help in resolving and adapting VisualQC and AFNI Refacer,
respectively, for the specific needs of this project.<|MERGE_RESOLUTION|>--- conflicted
+++ resolved
@@ -103,21 +103,13 @@
 If you have a small dataset with less than 10 subjects, then it might be easiest to run the defacing algorithm serially.
 
 ```bash
-<<<<<<< HEAD
 python dsst_defacing_wf.py <path/to/BIDS/input/dataset> <path/to/desired/output/directory>
-=======
-python dsst_defacing_wf.py -i ${INPUT_DIR} -o ${OUTPUT_DIR}
->>>>>>> e8d451cb
 ```
 
 #### Option 2: In parallel at subject level
 
-<<<<<<< HEAD
-If you have dataset with over 10 subjects, then it might be more practical to run the pipeline in parallel for every subject in the dataset using the `-p/--participant-id` option as follows:
-=======
 If you have dataset with over 10 subjects, then it might be more practical to run the pipeline in parallel for every
 subject in the dataset using the `-p/--participant-id` option as follows:
->>>>>>> e8d451cb
 
 ```bash
 python dsst_defacing_wf.py -i ${INPUT_DIR} -o ${OUTPUT_DIR} -p sub-<index>
@@ -132,18 +124,11 @@
     echo "python src/dsst_defacing_wf.py -i ${INPUT_DIR} -o ${OUTPUT_DIR} -s ${SUBJ}"; \
     done > defacing_parallel_subject_level.swarm
   ```
-<<<<<<< HEAD
-
-  Purpose: Loop through the dataset and find all subject directories to construct `dsst_defacing_wf.py` command with `-p/--participant-id` option. 
-
-  b. Run the swarm file with following command to start a swarm job
-=======
 
 Purpose: Loop through the dataset and find all subject directories to construct `dsst_defacing_wf.py` command
 with `-p/--participant-id` option.
 
 b. Run the swarm file with following command to start a swarm job
->>>>>>> e8d451cb
 
   ```bash
   swarm -f defacing_parallel_subject_level.swarm --merge-output --logdir ${OUTPUT_DIR}/swarm_log
@@ -151,13 +136,9 @@
 
 #### Option 3: In parallel at session level
 
-<<<<<<< HEAD
-If the input dataset has multiple sessions per subject, then run the pipeline on every session in the dataset parallelly. Similar to Option 2, the following commands loop through the dataset to find subject and session IDs to create a `swarm` file to be run on NIH HPC systems.
-=======
 If the input dataset has multiple sessions per subject, then run the pipeline on every session in the dataset
 parallelly. Similar to Option 2, the following commands loop through the dataset to find subject and session IDs to
 create a `swarm` file to be run on NIH HPC systems.
->>>>>>> e8d451cb
 
 ```bash
 for i in `ls -d ${INPUT_DIR}/*`; do
@@ -169,11 +150,8 @@
   done > defacing_parallel_session_level.swarm
 ```
 
-<<<<<<< HEAD
 To run the swarm file, once created, use the following command:
 
-=======
->>>>>>> e8d451cb
 ```bash
 swarm -f defacing_parallel_session_level.swarm --merge-output --logdir ${OUTPUT_DIR}/swarm_log
 ```
@@ -224,21 +202,6 @@
 - **[VisualQC](https://raamana.github.io/visualqc):** A suite of QC tools developed by Pradeep Raamana (Assistant
   Professor at University of Pittsburgh).
 
-<<<<<<< HEAD
-## Conceptual design
-
-1. Generate a ["primary" scans](#terminology) to [other scans'](#terminology) mapping file. 
-2. Deface primary scans
-   with [@afni_refacer_run](https://afni.nimh.nih.gov/pub/dist/doc/htmldoc/tutorials/refacer/refacer_run.html) program
-   developed by the AFNI Team. 
-3. To deface remaining scans in the session, register them to the primary scan (using FSL `flirt` command) and then use the primary scan's defacemask to generate a defaced image (using `fslmaths` command).
-4. Visually inspect defaced scans with [VisualQC](https://raamana.github.io/visualqc) deface tool or any other preferred tool.
-5. Correct/fix defaced scans that failed visual inspection. See [here]() for more info on types of failures.
-
-![Defacing Pipeline flowchart](images/pipeline_screen_quality.png)
-
-=======
->>>>>>> e8d451cb
 ## References
 
 1. Theyers AE, Zamyadi M, O'Reilly M, Bartha R, Symons S, MacQueen GM, Hassel S, Lerch JP, Anagnostou E, Lam RW, Frey
