--- conflicted
+++ resolved
@@ -113,11 +113,7 @@
 If you have a small dataset with less than 10 subjects, then it might be easiest to run the defacing algorithm serially.
 
 ```bash
-<<<<<<< HEAD
 python src/dsst_defacing_wf.py ${INPUT_DIR} ${OUTPUT_DIR}
-=======
-python dsst-defacing-pipeline/src/dsst_defacing_wf.py -i ${INPUT_DIR} -o ${OUTPUT_DIR}
->>>>>>> 534919bc
 ```
 
 ### Option 2: Parallel defacing
@@ -131,9 +127,9 @@
 
 ### Option 3: Parallel defacing using `swarm`
 
-<<<<<<< HEAD
+
 Assuming these scripts are run on the NIH HPC system, you can create a `swarm` file:
-=======
+
   ```bash
   
   for i in `ls -d ${INPUT_DIR}/sub-*`; do \
@@ -141,14 +137,6 @@
     echo "python dsst-defacing-pipeline/src/dsst_defacing_wf.py -i ${INPUT_DIR} -o ${OUTPUT_DIR} -p ${SUBJ}"; \
     done > defacing_parallel_subject_level.swarm
   ```
->>>>>>> 534919bc
-
-```bash
-for i in `ls -d ${INPUT_DIR}/*` ; do \
-    SUBJECT=$(echo $i | sed "s|${INPUT_DIR}/sub-||g" ) ; \
-    echo "python src/dsst_defacing_wf.py ${INPUT_DIR} ${OUTPUT_DIR} -p ${SUBJECT}" ; \
-done > defacing_parallel_subject_level.swarm
-```
 
 The above BASH "for loop" crawls through the dataset and finds all subject directories to construct `dsst_defacing_wf.py` commands
 with the `-p/--participant-label` option.
@@ -166,15 +154,6 @@
 create a `swarm` file to be run on NIH HPC systems.
 
 ```bash
-<<<<<<< HEAD
-for i in `ls -d ${INPUT_DIR}/*` ; do
-    SUBJECT=$(echo $i | sed "s|${INPUT_DIR}/sub-||g" ) ;
-    for j in `ls -d ${INPUT_DIR}/sub-${SUBJECT}/*` ; do
-        SESSION=$(echo $j | sed "s|${INPUT_DIR}/${SUBJECT}/ses-||g" ) ;
-        echo "python src/dsst_defacing_wf.py ${INPUT_DIR} ${OUTPUT_DIR} -p ${SUBJECT} -s ${SESSION}" ;
-    done ;
-done > defacing_parallel_session_level.swarm
-=======
 for i in `ls -d ${INPUT_DIR}/sub-*`; do
   SUBJ=$(echo $i | sed "s|${INPUT_DIR}/||g" );
   for j in `ls -d ${INPUT_DIR}/${SUBJ}/ses-*`; do
@@ -182,7 +161,6 @@
     echo "python dsst-defacing-pipeline/src/dsst_defacing_wf.py -i ${INPUT_DIR} -o ${OUTPUT_DIR} -p ${SUBJ} -s ${SESS}";
     done;
   done > defacing_parallel_session_level.swarm
->>>>>>> 534919bc
 ```
 
 To run the swarm file, once created, use the following command:
@@ -195,15 +173,9 @@
 
 Generate 3D renders for every defaced image in the output directory.
 
-<<<<<<< HEAD
-```bash
-python src/generate_renders.py -o ${OUTPUT_DIR}
-```
-=======
   ```bash
   python dsst-defacing-pipeline/src/generate_renders.py -o ${OUTPUT_DIR}
   ```
->>>>>>> 534919bc
 
 ## Visual Inspection
 
