--- conflicted
+++ resolved
@@ -1,10 +1,7 @@
-<<<<<<< HEAD
-import os
-=======
 import gzip
 import re
 import shutil
->>>>>>> 8dc705ab
+import os
 import subprocess
 from os import fspath
 from pathlib import Path
