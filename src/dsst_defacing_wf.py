import argparse
import gzip
import json
import os
import re
import shutil
import subprocess
from glob import glob
from multiprocessing.pool import Pool
from pathlib import Path

import deface
import generate_mappings


def get_args():
    parser = argparse.ArgumentParser(
        description='Deface anatomical scans for a given BIDS dataset or a subject directory in BIDS format.')

    parser.add_argument('bids_dir',
                        help='The directory with the input dataset '
                        'formatted according to the BIDS standard.')
    parser.add_argument('output_dir',
                        help='The directory where the output files should be stored.')
    parser.add_argument('-n', '--n-cpus', type=int, default=1,
                        help='Number of parallel processes to run when there is more than one folder. '
                        'Defaults to 1, meaning "serial processing".')
    parser.add_argument('-p', '--participant-label', nargs="+", type=str,
                        help='The label(s) of the participant(s) that should be defaced. The label '
                        'corresponds to sub-<participant_label> from the BIDS spec '
                        '(so it does not include "sub-"). If this parameter is not '
                        'provided all subjects should be analyzed. Multiple '
                        'participants can be specified with a space separated list.')
    parser.add_argument('-s', '--session-id', nargs="+", type=str,
                        help='The ID(s) of the session(s) that should be defaced. The label '
                        'corresponds to ses-<session_id> from the BIDS spec '
                        '(so it does not include "ses-"). If this parameter is not '
                        'provided all subjects should be analyzed. Multiple '
                        'sessions can be specified with a space separated list.')
    parser.add_argument('--no-clean', dest='no_clean', action='store_true', default=False,
                        help='If this argument is provided, then AFNI intermediate files are preserved.')

    return parser.parse_args()


def run_command(cmdstr):
    subprocess.run(cmdstr, stdout=subprocess.PIPE, stderr=subprocess.STDOUT, encoding='utf8', shell=True)


def write_to_file(file_content, filepath):
    ext = filepath.split('.')[-1]
    with open(filepath, 'w') as f:
        if ext == 'json':
            json.dump(file_content, f, indent=4)
        else:
            f.writelines(file_content)


def get_sess_dirs(subj_dir_path, mapping_dict):
    sess_dirs = [subj_dir_path / key if key.startswith('ses-') else "" for key in
                 mapping_dict[subj_dir_path.name].keys()]
    return sess_dirs


def compress_to_gz(input_file, output_file):
    if not output_file.exists():
        with open(input_file, 'rb') as f_input:
            with gzip.open(output_file, 'wb') as f_output:
                f_output.writelines(f_input)


def copy_over_sidecar(scan_filepath, input_anat_dir, output_anat_dir):
    prefix = '_'.join([i for i in re.split('_|\.', scan_filepath.name) if i not in ['defaced', 'nii', 'gz']])
    filename = prefix + '.json'
    json_sidecar = input_anat_dir / filename
    shutil.copy2(json_sidecar, output_anat_dir / filename)


def reorganize_into_bids(input_dir, defacing_outputs, mapping_dict, no_clean):
    # make afni_intermediate_files for each session within anat dir
    for anat_dir in defacing_outputs.rglob('anat'):
        sess_id = None
        # extract subject/session IDs
        subj_id = [i for i in anat_dir.parts if i.startswith('sub-')][0]

        # one anat dir associated with one sess dir, if at all
        for s in anat_dir.parts:
            if s.startswith('ses-'):
                sess_id = s

        primary_t1 = mapping_dict[subj_id][sess_id]['primary_t1'] if sess_id else mapping_dict[subj_id]['primary_t1']

        # iterate over all nii files within an anat dir to rename all primary and "other" scans
        for nii_filepath in anat_dir.rglob('*nii*'):
            if nii_filepath.name.startswith('tmp.99.result'):
                # convert to nii.gz, rename and copy over to anat dir
                gz_file = anat_dir / Path(primary_t1).name
                compress_to_gz(nii_filepath, gz_file)

                # copy over corresponding json sidecar
                copy_over_sidecar(Path(primary_t1), input_dir / anat_dir.relative_to(defacing_outputs), anat_dir)

            elif nii_filepath.name.endswith('_defaced.nii.gz'):
                new_filename = '_'.join(nii_filepath.name.split('_')[:-1]) + '.nii.gz'
                shutil.copy2(nii_filepath, str(anat_dir / new_filename))

                copy_over_sidecar(nii_filepath, input_dir / anat_dir.relative_to(defacing_outputs), anat_dir)

        # move QC images and afni intermediate files to a new directory
        intermediate_files_dir = anat_dir / 'afni_intermediate_files'
        intermediate_files_dir.mkdir(parents=True, exist_ok=True)
        for dirpath in anat_dir.glob('*'):
            if dirpath.name.startswith('workdir') or dirpath.name.endswith('QC'):
                shutil.move(str(dirpath), str(intermediate_files_dir))

        if not no_clean:
            shutil.rmtree(str(intermediate_files_dir))


def generate_3d_renders(defaced_img, render_outdir):
    rotations = [(45, 5, 10), (-45, 5, 10)]
    for idx, rot in enumerate(rotations):
        yaw, pitch, roll = rot[0], rot[1], rot[2]
        outfile = render_outdir.joinpath('defaced_render_' + str(idx) + '.png')
        fsleyes_render_cmd = f"fsleyes render --scene 3d -rot {yaw} {pitch} {roll} --outfile {outfile} {defaced_img} -dr 20 250 -in spline -bf 0.3 -r 100 -ns 500"
        print(fsleyes_render_cmd)
        run_command(fsleyes_render_cmd)


def create_defacing_id_list(qc_dir):
    rel_paths_to_orig = [re.sub('/orig.nii.gz', '', str(o.relative_to(qc_dir))) for o in qc_dir.rglob('orig.nii.gz')]
    with open(qc_dir / 'defacing_id_list.txt', 'w') as f:
        f.write('\n'.join(rel_paths_to_orig))


def vqcdeface_prep(input_dir, defacing_output_dir):
<<<<<<< HEAD
    vqcdeface_dir = defacing_output_dir.parent / 'visualqc_prep' / 'vqcdeface'
    vqcdeface_dir.mkdir(parents=True, exist_ok=True)
=======
    defacing_qc_dir = defacing_output_dir.parent / 'QC_prep' / 'defacing_QC'
>>>>>>> 2f0dbb12
    interested_files = [f for f in defacing_output_dir.rglob('*.nii.gz') if
                        'afni_intermediate_files' not in str(f).split('/')]
    for defaced_img in interested_files:
        # please kill me now ughhh
        entities = defaced_img.name.split('.')[0].split('_')
        vqcd_subj_dir = defacing_qc_dir / f"{'/'.join(entities)}"
        vqcd_subj_dir.mkdir(parents=True, exist_ok=True)

        defaced_link = vqcd_subj_dir / 'defaced.nii.gz'
        if not defaced_link.exists(): defaced_link.symlink_to(defaced_img)
        generate_3d_renders(defaced_img, vqcd_subj_dir)

        img = list(input_dir.rglob(defaced_img.name))[0]
        img_link = vqcd_subj_dir / 'orig.nii.gz'
        if not img_link.exists(): img_link.symlink_to(img)

    create_defacing_id_list(defacing_qc_dir)

    vqcdeface_cmd = f"vqcdeface -u {defacing_qc_dir} -i {defacing_qc_dir / 'defacing_id_list.txt'} -m orig.nii.gz -d defaced.nii.gz -r defaced_render"

    return vqcdeface_cmd


def main():
    # get command line arguments
    args = get_args()

    input_dir = Path(args.bids_dir).resolve()
    output = Path(args.output_dir).resolve()
    no_clean = args.no_clean

    to_deface = []
    # only for one subject (and all their sessions, if present)
    if args.participant_label:
        to_deface = glob(os.path.join(args.bids_dir, args.participant_label, "ses-*"))
        if to_deface == []:
            to_deface = glob(os.path.join(args.bids_dir, args.participant_label))

    # only for one subset of sessions
    if args.session_id:
        to_deface = glob(os.path.join(args.bids_dir, "sub-*", args.session_id))

    # for all sessions
    session_check = glob(os.path.join(args.bids_dir, "sub-*", "ses-*"))
    if session_check != []:
        to_deface = session_check

    # for all subjects
    else:
        to_deface = glob(os.path.join(args.bids_dir, "sub-*"))

    # run generate mapping script
    mapping_dict = generate_mappings.crawl(input_dir, output)

    # create a separate bids tree with only defaced scans
    defacing_outputs = output / 'bids_defaced'
    defacing_outputs.mkdir(parents=True, exist_ok=True)

    afni_refacer_failures = []  # list to capture afni_refacer_run failures

    # running processing style
    if args.n_cpus == 1:
        for defaceable in to_deface:
            subj_sess = defaceable.split(os.sep)[-2:]

            if subj_sess[0].startswith('sub-'):
                subject = Path(subj_sess[0])
            elif subj_sess[1].startswith('sub-'):
                subject = Path(subj_sess[1])
            else:
                raise ValueError(f'Could not find subject name in path: {defaceable}')

            if subj_sess[1].startswith('ses-'):
                session = Path(subj_sess[1])
            else:
                session = None

            missing_refacer_out = deface.deface_primary_scan(subject, session, mapping_dict, defacing_outputs)

            if missing_refacer_out is not None:
                afni_refacer_failures.extend(missing_refacer_out)

    elif args.n_cpus > 1:
        # initialize pool
        with Pool(processes=args.n_cpus) as p:

            # run over defaceables subjects and sessions
            subject_list = []
            session_list = []
            subj_sess_list = [defaceable.split(os.sep)[-2:] for defaceable in to_deface]
            for subj_sess in subj_sess_list:
                if subj_sess[0].startswith('sub-'):
                    subject_list.append(Path(subj_sess[0]))
                elif subj_sess[1].startswith('sub-'):
                    subject_list.append(Path(subj_sess[1]))
                else:
                    raise ValueError(f'Could not find subject name in path: {defaceable}')

                if subj_sess[1].startswith('ses-'):
                    session_list.append(Path(subj_sess[1]))
                else:
                    session_list.append(None)

            missing_refacer_outs = p.starmap(deface.deface_primary_scan,
                        zip(
                            subject_list,
                            session_list,
                            [mapping_dict]*len(subject_list),
                            [defacing_outputs]*len(subject_list)
                        ), chunksize=args.n_cpus)
        
        # collect failures
        for missing_refacer_out in missing_refacer_outs:
            if missing_refacer_out is not None:
                afni_refacer_failures.extend(missing_refacer_out)

    else:
        raise ValueError("Invalid processing type. Must be either 'serial' or 'parallel'.")

    # # calling deface.py script
    # for subj_sess in subj_sess_list:
    #     missing_refacer_out = deface.deface_primary_scan(subj_sess[0], subj_sess[1], mapping_dict, defacing_outputs)
    #     if missing_refacer_out is not None:
    #         afni_refacer_failures.extend(missing_refacer_out)

    # with open(output / 'logs' / 'failed_afni_refacer_output.txt', 'w') as f:
    #     f.write('\n'.join(afni_refacer_failures))  # TODO Not very useful when running the pipeline in parallel

    # unload fsl module and use fsleyes installed on conda env
    run_command(f"TMP_DISPLAY=`echo $DISPLAY`; unset $DISPLAY; module unload fsl")

    # reorganizing the directory with defaced images into BIDS tree
    print(f"Reorganizing the directory with defaced images into BIDS tree...\n")
    reorganize_into_bids(input_dir, defacing_outputs, mapping_dict, no_clean)

    # prep for visual inspection using visualqc deface
    print(f"Preparing for QC by visual inspection...\n")

    vqcdeface_cmd = vqcdeface_prep(input_dir, defacing_outputs)
    print(f"Run the following command to start a VisualQC Deface session:\n\t{vqcdeface_cmd}\n")
    with open(output / 'QC_prep' / 'defacing_qc_cmd', 'w') as f:
        f.write(vqcdeface_cmd + '\n')
    run_command(f"export DISPLAY=$TMP_DISPLAY;")


if __name__ == "__main__":
    main()<|MERGE_RESOLUTION|>--- conflicted
+++ resolved
@@ -134,16 +134,11 @@
 
 
 def vqcdeface_prep(input_dir, defacing_output_dir):
-<<<<<<< HEAD
-    vqcdeface_dir = defacing_output_dir.parent / 'visualqc_prep' / 'vqcdeface'
-    vqcdeface_dir.mkdir(parents=True, exist_ok=True)
-=======
     defacing_qc_dir = defacing_output_dir.parent / 'QC_prep' / 'defacing_QC'
->>>>>>> 2f0dbb12
+    defacing_qc_dir.mkdir(parents=True, exist_ok=True)
     interested_files = [f for f in defacing_output_dir.rglob('*.nii.gz') if
                         'afni_intermediate_files' not in str(f).split('/')]
     for defaced_img in interested_files:
-        # please kill me now ughhh
         entities = defaced_img.name.split('.')[0].split('_')
         vqcd_subj_dir = defacing_qc_dir / f"{'/'.join(entities)}"
         vqcd_subj_dir.mkdir(parents=True, exist_ok=True)
@@ -259,12 +254,6 @@
     else:
         raise ValueError("Invalid processing type. Must be either 'serial' or 'parallel'.")
 
-    # # calling deface.py script
-    # for subj_sess in subj_sess_list:
-    #     missing_refacer_out = deface.deface_primary_scan(subj_sess[0], subj_sess[1], mapping_dict, defacing_outputs)
-    #     if missing_refacer_out is not None:
-    #         afni_refacer_failures.extend(missing_refacer_out)
-
     # with open(output / 'logs' / 'failed_afni_refacer_output.txt', 'w') as f:
     #     f.write('\n'.join(afni_refacer_failures))  # TODO Not very useful when running the pipeline in parallel
 
